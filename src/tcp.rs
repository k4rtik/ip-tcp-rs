--- conflicted
+++ resolved
@@ -1,6 +1,6 @@
 use std::collections::{HashMap, HashSet};
 use std::collections::vec_deque::VecDeque;
-use std::sync::{Arc, RwLock, Mutex};
+use std::sync::{Arc, RwLock};
 use std::net::Ipv4Addr;
 use std::thread;
 use std::time::Duration;
@@ -43,7 +43,7 @@
     IpRecv,
 }
 
-pub struct TCPpkt_IPparams {
+pub struct SegmentIpParams {
     pub pkt: MutableTcpPacket<'static>,
     pub params: ip::IpParams,
 }
@@ -91,8 +91,8 @@
 
 impl TCB {
     fn new() -> TCB {
-        //let (tx, rx): (Sender<TCPpkt_IPparams>, Receiver<TCPpkt_IPparams>) = mpsc::channel();
-        let tcb = TCB {
+        // let (tx, rx): (Sender<SegmentIpParams>, Receiver<SegmentIpParams>) = mpsc::channel();
+        TCB {
             local_ip: "0.0.0.0".parse::<Ipv4Addr>().unwrap(),
             local_port: 0,
             remote_ip: "0.0.0.0".parse::<Ipv4Addr>().unwrap(),
@@ -117,7 +117,7 @@
             read_nxt: 0,
 
             conns_q: VecDeque::new(),
-        };
+        }
     }
 }
 
@@ -127,8 +127,7 @@
     tc_blocks: HashMap<usize, TCB>,
     free_sockets: Vec<usize>,
     bound_ports: HashSet<(Ipv4Addr, u16)>,
-    fourtup_to_sock: HashMap<FourTup, usize>,
-    sock_to_sender: HashMap<usize, Sender<TCPpkt_IPparams>>,
+    fourtup_to_sock: HashMap<FourTup, usize>, // sock_to_sender: HashMap<usize, Sender<SegmentIpParams>>,
 }
 
 #[derive(Hash, PartialEq, Eq)]
@@ -176,8 +175,7 @@
             tc_blocks: HashMap::new(),
             free_sockets: Vec::new(),
             bound_ports: HashSet::new(),
-            fourtup_to_sock: HashMap::new(),
-            sock_to_sender: HashMap::new(),
+            fourtup_to_sock: HashMap::new(), // sock_to_sender: HashMap::new(),
         }
     }
 
@@ -204,9 +202,9 @@
             None => self.tc_blocks.len(),
         };
         let tcb = TCB::new();
-	let (tx, rx): (Sender<TCPpkt_IPparams>, Receiver<TCPpkt_IPparams>) = mpsc::channel();
-
-        self.sock_to_sender.insert(sock_id, tx);
+        let (tx, rx): (Sender<SegmentIpParams>, Receiver<SegmentIpParams>) = mpsc::channel();
+
+        // self.sock_to_sender.insert(sock_id, tx);
         match self.tc_blocks.insert(sock_id, tcb) {
             Some(v) => {
                 warn!("overwrote exisiting value: {:?}", v);
@@ -469,13 +467,14 @@
             };
             match tcp.fourtup_to_sock.get(&four_tup) {
                 Some(sock) => {
-                    match tcp.sock_to_sender.get(&sock) {
-                        Some(sender) => {
-                            // *(tcb.s_chann.write().unwrap()).send(tcp_pkt);
-                            Ok(())
-                        }
-                        None => Err("No matching sender found!".to_owned()),
-                    }
+                    Ok(())
+                    // match tcp.sock_to_sender.get(&sock) {
+                    //     Some(sender) => {
+                    //         // *(tcb.s_chann.write().unwrap()).send(tcp_pkt);
+                    //         Ok(())
+                    //     }
+                    //     None => Err("No matching sender found!".to_owned()),
+                    // }
                 }
                 None => Err("No corresponding socket found!".to_owned()),
             }
@@ -533,11 +532,7 @@
                 found_match = true;
                 debug!("found matching socket");
                 tcb.snd_wnd = pkt_window;
-<<<<<<< HEAD
                 debug!("snd_wnd = {:?}", tcb.snd_wnd);
-=======
-                trace!("snd_wnd = {:?}", tcb.snd_wnd);
->>>>>>> d0d3fedb
                 match tcb.state {
                     STATUS::Closed => {
                         // Pg. 65 in RFC 793
@@ -679,11 +674,7 @@
                                                        (tcb.snd_wl1 == pkt_ack &&
                                                         tcb.snd_wl2 <= pkt_ack) {
                                                         tcb.snd_wnd = pkt_window;
-<<<<<<< HEAD
                                                         debug!("snd_wnd = {:?}", tcb.snd_wnd);
-=======
-                                                        trace!("snd_wnd = {:?}", tcb.snd_wnd);
->>>>>>> d0d3fedb
                                                         tcb.snd_wl1 = pkt_seq_num;
                                                         tcb.snd_wl2 = pkt_ack;
                                                     }
@@ -734,11 +725,7 @@
                                                                 .append(&mut pkt.payload()
                                                                     .to_vec());
                                                             tcb.rcv_wnd -= seg_len as u16;
-<<<<<<< HEAD
                                                             debug!("rcv_wnd = {:?}", tcb.rcv_wnd);
-=======
-                                                            trace!("rcv_wnd = {:?}", tcb.rcv_wnd);
->>>>>>> d0d3fedb
                                                             tcb.rcv_nxt = pkt_seq_num + seg_len;
                                                             // TODO adjust rcv window
 
@@ -853,13 +840,13 @@
                 Some(socket) => socket,
                 None => tcp.tc_blocks.len(),
             };
-            let (tx, rx): (Sender<TCPpkt_IPparams>, Receiver<TCPpkt_IPparams>) = mpsc::channel();
+            let (tx, rx): (Sender<SegmentIpParams>, Receiver<SegmentIpParams>) = mpsc::channel();
             let tcb: TCB;
             {
                 let conns_q = &mut tcp.tc_blocks.get_mut(&parent_socket).unwrap().conns_q;
                 tcb = conns_q.pop_front().unwrap();
             }
-            tcp.sock_to_sender.insert(sock_id, tx);
+            // tcp.sock_to_sender.insert(sock_id, tx);
             match tcp.tc_blocks.insert(sock_id, tcb) {
                 Some(v) => {
                     warn!("overwrote exisiting value: {:?}", v);
